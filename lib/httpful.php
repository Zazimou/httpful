<?php
/**
 * Todo
 *  - toString on Request returns the full text HTTP request
 *  - Use Content-Type of response to determine "expects" and parse
 *  - pull the response code
 *  - Support a 5.2 branch?
 */

namespace Httpful;

/**
 * Class to organize the Mime stuff a bit more
 * @author Nate Good <me@nategood.com>
 */
class Mime {
    const JSON  = 'application/json';
    const XML   = 'application/xml';
    const FORM  = 'application/x-www-form-urlencoded';
    const PLAIN = 'text/plain';
    const JS    = 'text/javascript';
    const HTML  = 'text/html';
    const YAML  = 'application/x-yaml';

    /**
     * Map short name for a mime type
     * to a full proper mime type
     */
    public static $mimes = array(
        'json'      => self::JSON,
        'xml'       => self::XML,
        'form'      => self::FORM,
        'plain'     => self::PLAIN,
        'text'      => self::PLAIN,
        'html'      => self::HTML,
        'js'        => self::JS,
        'javascript'=> self::JS,
        'yaml'      => self::YAML,
    );

    /**
     * Get the full Mime Type name from a "short name".
     * Returns the short if no mapping was found.
     * @return string full mime type (e.g. application/json)
     * @param string common name for mime type (e.g. json)
     */
    public static function getFullMime($short_name) {
        return array_key_exists($short_name, self::$mimes) ? self::$mimes[$short_name] : $short_name;
    }

    /**
     * @return bool
     * @param string $short_name
     */
    public static function supportsMimeType($short_name) {
        return array_key_exists($short_name, self::$mimes);
    }
}

class Http {
    const HEAD      = 'HEAD';
    const GET       = 'GET';
    const POST      = 'POST';
    const PUT       = 'PUT';
    const DELETE    = 'DELETE';
    const OPTIONS   = 'OPTIONS';

    /**
     * @return array of HTTP method strings
     */
    public static function safeMethods() {
        return array(self::HEAD, self::GET, self::OPTIONS);
    }

    /**
     * @return bool
     * @param string HTTP method
     */
    public static function isSafeMethod($method) { return in_array(self::safeMethods()); }

    /**
     * @return bool
     * @param string HTTP method
     */
    public static function isUnsafeMethod($method) { return !in_array(self::safeMethods()); }

    /**
     * @return array list of (always) idempotent HTTP methods
     */
    public static function idempotentMethods() {
        // Though it is possible to be idempotent, POST
        // is not guarunteed to be, and more often than
        // not, it is not.
        return array(self::HEAD, self::GET, self::PUT, self::DELETE, self::OPTIONS);
    }

    /**
     * @return bool
     * @param string HTTP method
     */
    public static function isIdempotent($method) { return in_array(self::safeidempotentMethodsMethods()); }

    /**
     * @return bool
     * @param string HTTP method
     */
    public static function isNotIdempotent($method) { return !in_array(self::idempotentMethods()); }

    /**
     * @return array of HTTP method strings
     */
    public static function canHaveBody() {
        return array(self::POST, self::PUT, self::OPTIONS);
    }

}

class Response {

<<<<<<< HEAD
    public $body,
           $raw_body,
           $headers,
           $request,
           $code = 0,
           $content_type,
           $charset;
=======
    public $body, $raw_body, $headers, $request,
        $code = 0, $content_type, $charset;

>>>>>>> 3923284b
    /**
     * @param string $body
     * @param string $headers
     * @param Request $request
     */
    public function __construct($body, $headers, Request $request) {
        $this->request      = $request;
        $this->raw_headers  = $headers;
        $this->raw_body     = $body;

        $this->code         = $this->_parseCode($headers);
        $this->headers      = $this->_parseHeaders($headers);

        $this->_interpretHeaders();

        $this->body         = $this->_parse($body);
    }

    /**
     * Parse the response into a clean data structure
     * (most often an associative array) based on the expected
     * Mime type.
     * @return array|string|object the response parse accordingly
     * @param string Http response body
     */
    public function _parse($body) {
        // If the user decided to forgo the automatic
        // smart parsing, short circuit.
        if (!$this->request->auto_parse) {
            return $body;
        }

        // If provided, use custom parsing callback
        if (isset($this->request->parse_callback)) {
            return call_user_func($this->request->parse_callback, $body);
        }

        // Fallback to sensible parsing defaults
        $parse_with = (!$this->request->expected_type && isset($this->content_type)) ?
            $this->content_type :
            $this->request->expected_type;

        switch ($parse_with) {
            case Mime::JSON:
                $parsed = json_decode($body, false);
                if (!$parsed) throw new \Exception("Unable to parse response as JSON");
                break;
            case Mime::XML:
                $parsed = simple_xml_load_string($body);
                if (!$parsed) throw new \Exception("Unable to parse response as XML");
                break;
            case Mime::FORM:
                $parsed = array();
                parse_str($body, $parsed);
                break;
            default:
                $parsed = $body;
        }
        return $parsed;
    }

    /**
     * Parse text headers from response into
     * array of key value pairs
     * @return array parse headers
     * @param string $headers raw headers
     */
    public function _parseHeaders($headers) {
        $headers = preg_split("/(\r|\n)+/", $headers);
        for ($i = 1; $i < count($headers); $i++) {
            list($key, $raw_value) = explode(':', $headers[$i], 2);
            $parse_headers[trim($key)] = trim($raw_value);
        }
        return $parse_headers;
    }

    public function _parseCode($headers) {

        $parts = explode(' ', substr($headers, 0, strpos($headers, "\n")));
        if (count($parts) < 2 || !is_numeric($parts[1])) {
            throw new \Exception("Unable to parse response code from HTTP response due to malformed response");
        }

        return intval($parts[1]);
    }

    /**
     * After we've parse the headers, let's clean things
     * up a bit and treat some headers specially
     */
    public function _interpretHeaders() {
        // Parse the Content-Type and charset
        $content_type = explode(';', $this->headers['Content-Type']);

        $this->content_type = $content_type[0];
        if (count($content_type) == 2 && strpos($content_type[1], '=') !== false) {
            list($nill, $this->charset) = explode('=', $content_type[1]);
        }
        // RFC 2616 states "text/*" Content-Types should have a default
        // charset of ISO-8859-1. "application/*" and other Content-Types
        // are assumed to have UTF-8 unless otherwise specified.
        // http://www.w3.org/Protocols/rfc2616/rfc2616-sec3.html#sec3.7.1
        // http://www.w3.org/International/O-HTTP-charset.en.php
        if (!isset($this->charset)) {
            $this->charset = substr($this->content_type, 5) === 'text/' ? 'iso-8859-1' : 'utf-8';
        }
    }

    /**
     * @return string
     */
    public function __toString() {
        return $this->raw_body;
    }
}

/**
 * Clean, simple class for sending HTTP requests
 * in PHP.
 *
 * There is an emphasis of readability without loosing concise
 * syntax.  As such, you will notice that the library lends
 * itself very nicely to "chaining".  You will see several "alias"
 * methods: more readable method definitions that wrap
 * their more concise counterparts.  You will also notice
 * no public constructor.  This two adds to the readability
 * and "chainabilty" of the library.
 *
 * @author Nate Good <me@nategood.com>
 */
class Request {
<<<<<<< HEAD

    public $uri,
           $method        = Http::GET,
           $headers       = array(),
           $strict_ssl    = false,
           $content_type  = Mime::JSON,
           $expected_type = Mime::JSON,
           $additional_curl_opts = array(),
           $auto_parse    = true,
           $username,
           $password,
           $parse_callback,
           $errorCallback;
=======
    // Option constants
    const SERIALIZE_PAYLOAD_NEVER  = 0;
    const SERIALIZE_PAYLOAD_ALWAYS = 1;
    const SERIALIZE_PAYLOAD_SMART  = 2;

    public $uri, $method = Http::GET, $headers = array(), $strict_ssl = false, $content_type = Mime::JSON, $expected_type = Mime::JSON,
        $additional_curl_opts = array(), $auto_parse = true, $serialize_payload_method = self::SERIALIZE_PAYLOAD_SMART,
        $username, $password,
        $serialized_payload, $payload,
        $parse_callback, $error_callback, $payload_serializers = array();

    // Options
    // private $_options = array(
    //     'serialize_payload_method' => self::SERIALIZE_PAYLOAD_SMART
    //     'auto_parse' => true
    // );
>>>>>>> 3923284b

    // Curl Handle
    public $_ch,
           $_debug;

    // Template Request object
    private static $_template;


    /**
     * We made the constructor private to force the factory style.  This was
     * done to keep the syntax cleaner and better the support the idea of
     * "default templates".  Very basic and flexible as it is only intended
     * for internal use.
     * @param array $attrs hash of initial attribute values
     */
    private function __construct($attrs = null) {
        if (!is_array($attrs)) return;
        foreach ($attrs as $attr => $value) {
            $this->$attr = $value;
        }
    }

    // Defaults Management

    /**
     * Let's you configure default settings for this
     * class from a template Request object.  Simply construct a
     * Request object as much as you want to and then pass it to
     * this method.  It will then lock in those settings from
     * that template object.
     * The most common of which may be default mime
     * settings or strict ssl settings.
     * Again some slight memory overhead incurred here but in the grand
     * scheme of things as it typically only occurs once
     * @param Request $template
     */
    public static function ini(Request $template) {
        self::$_template = clone $template;
    }

    /**
     * Reset the default template back to the
     * library defaults.
     */
    public static function resetIni() {
        self::_initializeDefaults();
    }

    /**
     * Get default for a value based on the template object
     * @return mixed default value
     * @param string|null $attr Name of attribute (e.g. mime, headers)
     *    if null just return the whole template object;
     */
    public function d($attr) {
        return isset($attr) ? self::$_template->$attr : self::$_template;
    }

    // Accessors

    /**
     * @return bool has the internal curl request been initialized?
     */
    public function hasBeenInitialized() {
        return isset($this->_ch);
    }

    /**
     * @return bool Is this request setup for basic auth?
     */
    public function hasBasicAuth() {
        return isset($this->password) && isset($this->username);
    }

    /**
     * Actually send off the request, and parse the response
     * @return string|associative array of parsed results
     * @throws \Exception when unable to parse or communicate w server
     */
    public function send() {
        if (!$this->hasBeenInitialized())
            $this->_curlPrep();

        $result = curl_exec($this->_ch);

        if ($result === false) {
            $this->_error(curl_error($this->_ch));
            throw new \Exception('Unable to connect.');
        }

        list($header, $body) = explode("\r\n\r\n", $result, 2);

        return new Response($body, $header, $this);
    }
    public function sendIt() {
        return $this->send();
    }

    // Setters

    /**
     * @return Request this
     * @param string $uri
     */
    public function uri($uri) {
        $this->uri = $uri;
        return $this;
    }

    /**
     * User Basic Auth.
     * Only use when over SSL/TSL/HTTPS.
     * @return Request this
     * @param string $username
     * @param string $password
     */
    public function basicAuth($username, $password) {
        $this->username = $username;
        $this->password = $password;
        return $this;
    }
    // @alias of basicAuth
    public function authenticateWith($username, $password) {
        return $this->basicAuth($username, $password);
    }

    /**
     * Set the body of the request
     * @return Request this
     * @param mixed $payload
     * @param string $mimeType
     */
    public function body($payload, $mimeType = null) {
        $this->mime($mimeType);
        $this->payload = $payload;
        // Intentially don't call _serializePayload yet.  Wait until
        // we actually send off the request to convert payload to string.
        // At that time, the `serialized_payload` is set accordingly.
        return $this;
    }

    /**
     * Helper function to set the Content type and Expected as same in
     * one swoop
     * @return Request this
     * @param string $mime mime type to use for content type and expected return type
     */
    public function mime($mime) {
        if (empty($mime)) return $this;
        $this->content_type = $this->expected_type = Mime::getFullMime($mime);
        return $this;
    }
    // @alias of mime
    public function sendsAndExpectsType($mime) {
        return $this->mime($mime);
    }
    // @alias of mime
    public function sendsAndExpects($mime) {
        return $this->mime($mime);
    }

    /**
     * Set the method.  Shouldn't be called often as the preferred syntax
     * for instantiation is the method specific factory methods.
     * @return Request this
     * @param string $method
     */
    public function method($method) {
        if (empty($method)) return $this;
        $this->method = $method;
        return $this;
    }

    /**
     * @return Request this
     * @param string $mime
     */
    public function expects($mime) {
        if (empty($mime)) return $this;
        $this->expected_type = Mime::getFullMime($mime);
        return $this;
    }
    // @alias of expects
    public function expectsType($mime) {
        return $this->expects($mime);
    }

    /**
     * @return Request this
     * @param string $mime
     */
    public function contentType($mime) {
        if (empty($mime)) return $this;
        $this->content_type  = Mime::getFullMime($mime);
        return $this;
    }
    // @alias of contentType
    public function sends($mime) {
        return $this->contentType($mime);
    }
    // @alias of contentType
    public function sendsType($mime) { return $this->contentType($mime); }

    /**
     * Do we strictly enforce SSL verification?
     * @return Request this
     * @param bool $strict
     */
    public function strictSSL($strict) {
        $this->strict_ssl = $strict;
        return $this;
    }
    public function withoutStrictSSL() {
        return $this->strictSSL(false);
    }
    public function withStrictSSL() {
        return $this->strictSSL(true);
    }

    /**
     * Determine how/if we use the built in serialization by
     * setting the serialize_payload_method
     * The default (SERIALIZE_PAYLOAD_SMART) is...
     *  - if payload is not a scalar (object/array)
     *    use the appropriate serialize method according to
     *    the Content-Type of this request.
     *  - if the payload IS a scalar (int, float, string, bool)
     *    than just return it as is.
     * When this option is set SERIALIZE_PAYLOAD_ALWAYS,
     * it will always use the appropriate
     * serialize option regardless of whether payload is scalar or not
     * When this option is set SERIALIZE_PAYLOAD_NEVER,
     * it will never use any of the serialization methods.
     * Really the only use for this is if you want the serialize methods
     * to handle strings or not (e.g. Blah is not valid JSON, but "Blah"
     * is).  Forcing the serialization helps prevent that kind of error from
     * happening.
     * @return Request $this
     * @param int $mode
     */
    public function alwaysSerializePayload($mode = self::SERIALIZE_PAYLOAD_ALWAYS) {
        $this->serialize_payload_method = $mode;
        return $this;
    }

    /**
     * See `alwaysSerializePayload`
     * @return Request
     */
    public function neverSerializePayload() {
        return $this->serializePayload(self::SERIALIZE_PAYLOAD_NEVER);
    }

    /**
     * See `alwaysSerializePayload`
     * This method is the default behavior
     * @return Request
     */
    public function smartSerializePayload() {
        return $this->serializePayload(self::SERIALIZE_PAYLOAD_SMART);
    }

    /**
     * Add an additional header to the request
     * Can also use the cleaner syntax of
     * $Request->withMyHeaderName($my_value);  See the
     * `__call` method.
     * @return Request this
     * @param string $header_name
     * @param string $value
     */
    public function addHeader($header_name, $value) {
        $this->headers[$header_name] = $value;
        return $this;
    }

    /**
     * Add group of headers all at once.  Note: This is
     * here just as a convenience in very specific cases.
     * The preferred "readable" way would be to leverage
     * the support for custom header methods.
     * @return Response $this
     * @param array $headers
     */
    public function addHeaders(array $headers) {
        foreach ($headers as $header => $value) {
            $this->addHeader($header, $value);
        }
        return $this;
    }

    /**
     * @return Request
     * @param bool $auto_parse perform automatic "smart"
     *    parsing based on Content-Type or "expectedType"
     *    If not auto parsing, Response->body returns the body
     *    as a string.
     */
    public function autoParse($auto_parse = true) {
        $this->auto_parse = $auto_parse;
        return $this;
    }
    public function withoutAutoParsing() { return $this->autoParse(false); }
    public function withAutoParsing() { return $this->autoParse(true); }

    /**
     * Use a custom function to parse the response.
     * @return Request this
     * @param Closure $callback Takes the raw body of
     *    the http response and returns a mixed
     */
    public function parseWith(\Closure $callback) {
        $this->parse_callback = $callback;
        return $this;
    }
    // @alias parseWith
    public function parseResponsesWith(\Closure $callback) {
        return $this->parseWith($callback);
    }

    /**
     * Register a callback that will be used to serialize the payload
     * for a particular mime type.  When using "*" for the mime
     * type, it will use that parser for all responses regardless of the mime
     * type.  If a custom '*' and 'application/json' exist, the custom
     * 'application/json' would take precedence over the '*' callback.
     *
     * @return Request $this
     * @param string $mime mime type we're registering
     * @param Closure $callback takes one argument, $payload,
     *    which is the payload that we'll be
     */
    public function registerPayloadSerializer($mime, \Closure $callback) {
        $this->payload_serializers[Mime::getFullMime($mime)] = $callback;
        return $this;
    }

    /**
     * See`registerPayloadSerializer`
     * @return Request $this
     * @param Closure $callback
     */
    public function serializePayloadWith(\Closure $callback) {
        return $this->regregisterPayloadSerializer('*', $callback);
    }

    /**
     * Magic method allows for neatly setting other headers in a
     * similar syntax as the other setters.  This method also allows
     * for the sends* syntax.
     * @return Request this
     * @param string $method "missing" method name called
     *    the method name called should be the name of the header that you
     *    are trying to set in camel case without dashes e.g. to set a
     *    header for Content-Type you would use contentType() or more commonly
     *    to add a custom header like X-My-Header, you would use xMyHeader().
     *    To promote readability, you can optionally prefix these methods with
     *    "with"  (e.g. withXMyHeader("blah") instead of xMyHeader("blah")).
     * @param array $args in this case, there should only ever be 1 argument provided
     *    and that argument should be a string value of the header we're setting
     */
    public function __call($method, $args) {
        // This method supports the sends* methods
        // like sendsJSON, sendsForm
        //!method_exists($this, $method) &&
        if (substr($method, 0, 5) === 'sends') {
            $mime = strtolower(substr($method, 5));
            if (Mime::supportsMimeType($mime)) {
                $this->sends(Mime::getFullMime($mime));
                return $this;
            }
            // else {
            //     throw new \Exception("Unsupported Content-Type $mime");
            // }
        }
        if (substr($method, 0, 7) === 'expects') {
            $mime = strtolower(substr($method, 7));
            if (Mime::supportsMimeType($mime)) {
                $this->expects(Mime::getFullMime($mime));
                return $this;
            }
            // else {
            //     throw new \Exception("Unsupported Content-Type $mime");
            // }
        }

        // This method also adds the custom header support as described in the
        // method comments
        if (count($args) === 0)
            return;

        // Strip the sugar.  If it leads with "with", strip.
        // This is okay because: No defined HTTP headers begin with with,
        // and if you are defining a custom header, the standard is to prefix it
        // with an "X-", so that should take care of any collisions.
        if (substr($method, 0, 4) === 'with')
            $method = substr($method, 4);

        // Precede upper case letters with dashes, uppercase the first letter of method
        $header = ucwords(preg_replace('/[A-Z]/', '-$1', $method));
        $this->addHeader($header, $args[0]);
        return $this;
    }

    // Internal Functions

    /**
     * This is the default template to use if no
     * template has been provided.  The template
     * tells the class which default values to use.
     * While there is a slight overhead for object
     * creation once per execution (not once per
     * Request instantiation), it promotes readability
     * and flexibility within the class.
     */
    private static function _initializeDefaults() {
        // This is the only place you will
        // see this constructor syntax.  It
        // is only done here to prevent infinite
        // recusion.  Do not use this syntax elsewhere.
        // It goes against the whole readability
        // and transparency idea.
        self::$_template = new Request(array('method' => Http::GET));

        // This is more like it...
        self::$_template
            ->sendsType(Mime::JSON)
            ->expectsType(Mime::JSON)
            ->withoutStrictSSL();
    }

    /**
     * Set the defaults on a newly instantiated object
     * Doesn't copy variables prefixed with _
     * @return Request this
     */
    private function _setDefaults() {
        if (!isset(self::$_template))
            self::_initializeDefaults();
        foreach (self::$_template as $k=>$v) {
            if ($k[0] != '_')
                $this->$k = $v;
        }
        return $this;
    }

    private function _error($error) {
        // Default actions write to error log
        error_log($error);
    }

    /**
     * Factory style constructor works nicer for chaining.  This
     * should also really only be used internally.  The Request::get,
     * Request::post syntax is preferred as it is more readable.
     * @return Request
     * @param string $method Http Method
     * @param string $mime Mime Type to Use
     */
    public static function init($method = null, $mime = null) {
        // Setup the default template if need be
        if (!isset(self::$_template))
            self::_initializeDefaults();

        $request = new Request();
        return $request
               ->_setDefaults()
               ->method($method)
               ->sendsType($mime)
               ->expectsType($mime);
    }

    /**
     * Does the heavy lifting.  Uses de facto HTTP
     * library cURL to set up the HTTP request.
     * Note: It does NOT actually send the request
     * @return Request $this;
     */
    private function _curlPrep() {
        // Check for required stuff
        if (!isset($this->uri))
            throw new \Exception('Attempting to send a request before defining a URI endpoint.');

        $ch = curl_init($this->uri);

        curl_setopt($ch, CURLOPT_CUSTOMREQUEST, $this->method);

        if ($this->hasBasicAuth()) {
            curl_setopt($ch, CURLOPT_USERPWD, $this->username . ':' . $this->password);
        }

        curl_setopt($ch, CURLOPT_SSL_VERIFYPEER, $this->strict_ssl);

        curl_setopt($ch, CURLOPT_RETURNTRANSFER, true);

        $headers = array("Content-Type: {$this->content_type}");

        $headers[] = !empty($this->expected_type) ?
            "Accept: {$this->expected_type}, text/plain" :
            "Accept: */*";

        foreach ($this->headers as $header => $value) {
            $headers[] = "$header: $value";
        }
        curl_setopt($ch, CURLOPT_HTTPHEADER, $headers);

        if (isset($this->payload)) {
            $this->serialized_payload = $this->_serializePayload($this->payload);
            curl_setopt($ch, CURLOPT_POSTFIELDS, $this->serialized_payload);
        }

        if ($this->_debug) {
            curl_setopt($ch, CURLOPT_VERBOSE, true);
        }

        curl_setopt($ch, CURLOPT_HEADER, 1);

        // If there are some additional curl opts that the user wants
        // to set, we can tack them in here
        foreach ($this->additional_curl_opts as $curlopt => $curlval) {
            curl_setopt($ch, $curlopt, $curlval);
        }

        $this->_ch = $ch;

        return $this;
    }

    /**
     * Semi-reluctantly added this as a way to add in curl opts
     * that are not otherwise accessible from the rest of the API.
     * @return Request $this
     * @param string $curlopt
     * @param $curloptval $mixed
     */
    public function addOnCurlOption($curlopt, $curloptval) {
        $this->additional_curl_opts[$curlopt] = $curloptval;
        return $this;
    }

    /**
     * Turn payload from structure data into
     * a string based on the current Mime type.
     * This uses the auto_serialize option to determine
     * it's course of action.  See serialize method for more.
     * Renamed from _detectPayload to _serializePayload as of
     * 2012-02-15.
     *
     * Added in support for custom payload serializers.  See
     * `registerPayloadSerializer`.  The serialize_payload_method
     * stuff still holds true though.
     *
     * @return string
     * @param mixed $payload
     */
    private function _serializePayload($payload) {
        if (empty($payload) || $this->serialize_payload_method === self::SERIALIZE_PAYLOAD_NEVER)
            return $payload;

        // When we are in "smart" mode, don't serialize strings/scalars, assume they are already serialized
        if ($this->serialize_payload_method === self::SERIALIZE_PAYLOAD_SMART && is_scalar($payload))
            return $payload;

        if (isset($this->payload_serializers['*']) || isset($this->payload_serializers[$this->content_type])) {
            $key = isset($this->payload_serializers[$this->content_type]) ? $this->content_type : '*';
            return call_user_func($this->payload_serializers[$key], $payload);
        }

        switch($this->content_type) {
            case Mime::JSON:
                return json_encode($payload);
            case Mime::FORM:
                return http_build_query($payload);
            case Mime::XML:
                try {
                   list($_, $dom) = $this->_future_serializeAsXml($payload);
                   return $dom->saveXml();
                } catch (Exception $e) {}
            default:
                return (string) $payload;
        }
    }
    private function _future_serializeAsXml($value, $node=null, $dom=null) {
        if (!$dom) {
            $dom = new \DOMDocument;
        }
        if (!$node) {
            if (!is_object($value)) {
                $node = $dom->createElement('response');
                $dom->appendChild($node);
            } else {
                $node = $dom;
            }
        }
        if (is_object($value)) {
            $objNode = $dom->createElement(get_class($value));
            $node->appendChild($objNode);
            $this->_future_serializeObjectAsXml($value, $objNode, $dom);
        } else if (is_array($value)) {
            $arrNode = $dom->createElement('array');
            $node->appendChild($arrNode);
            $this->_future_serializeArrayAsXml($value, $arrNode, $dom);
        } else if (is_bool($value)) {
            $node->appendChild($dom->createTextNode($value?'TRUE':'FALSE'));
        } else {
            $node->appendChild($dom->createTextNode($value));
        }
        return array($node, $dom);
    }
    private function _future_serializeArrayAsXml($value, &$parent, &$dom) {
        foreach ($value as $k => &$v) {
            $n = $k;
            if (is_numeric($k)) {
                $n = "child-{$n}";
            }
            $el = $dom->createElement($n);
            $parent->appendChild($el);
            $this->_future_serializeAsXml($v, $el, $dom);
        }
        return array($parent, $dom);
    }
    private function _future_serializeObjectAsXml($value, &$parent, &$dom) {
        $refl = new \ReflectionObject($value);
        foreach ($refl->getProperties() as $pr) {
            if (!$pr->isPrivate()) {
                $el = $dom->createElement($pr->getName());
                $parent->appendChild($el);
                $this->_future_serializeAsXml($pr->getValue($value), $el, $dom);
            }
        }
        return array($parent, $dom);
    }

    // Http Method Sugar
    /**
     * HTTP Method Get
     * @return Request
     * @param string $uri optional uri to use
     * @param string $mime expected
     */
    public static function get($uri, $mime = null) {
        return self::init(Http::GET)->uri($uri)->mime($mime);
    }
    public static function getQuick($uri, $mime = null) { return self::get($uri, $mime)->send(); }

    /**
     * HTTP Method Post
     * @return Request
     * @param string $uri optional uri to use
     * @param string $payload data to send in body of request
     * @param string $mime MIME to use for Content-Type
     */
    public static function post($uri, $payload = null, $mime = null) {
        return self::init(Http::POST)->uri($uri)->body($payload, $mime);
    }

    /**
     * HTTP Method Put
     * @return Request
     * @param string $uri optional uri to use
     * @param string $payload data to send in body of request
     * @param string $mime MIME to use for Content-Type
     */
    public static function put($uri, $payload = null, $mime = null) {
        return self::init(Http::PUT)->uri($uri)->body($payload, $mime);
    }

    /**
     * HTTP Method Delete
     * @return Request
     * @param string $uri optional uri to use
     */
    public static function delete($uri, $mime = null) {
        return self::init(Http::DELETE)->uri($uri)->mime($mime);
    }

    /**
     * HTTP Method Head
     * @return Request
     * @param string $uri optional uri to use
     */
    public static function head($uri) {
        return self::init(Http::HEAD)->uri($uri);
    }

    /**
     * HTTP Method Options
     * @return Request
     * @param string $uri optional uri to use
     */
    public static function options($uri) {
        return self::init(Http::OPTIONS)->uri($uri);
    }
}<|MERGE_RESOLUTION|>--- conflicted
+++ resolved
@@ -117,7 +117,6 @@
 
 class Response {
 
-<<<<<<< HEAD
     public $body,
            $raw_body,
            $headers,
@@ -125,11 +124,6 @@
            $code = 0,
            $content_type,
            $charset;
-=======
-    public $body, $raw_body, $headers, $request,
-        $code = 0, $content_type, $charset;
-
->>>>>>> 3923284b
     /**
      * @param string $body
      * @param string $headers
@@ -178,7 +172,7 @@
                 if (!$parsed) throw new \Exception("Unable to parse response as JSON");
                 break;
             case Mime::XML:
-                $parsed = simple_xml_load_string($body);
+                $parsed = simplexml_load_string($body);
                 if (!$parsed) throw new \Exception("Unable to parse response as XML");
                 break;
             case Mime::FORM:
@@ -261,38 +255,34 @@
  * @author Nate Good <me@nategood.com>
  */
 class Request {
-<<<<<<< HEAD
-
-    public $uri,
-           $method        = Http::GET,
-           $headers       = array(),
-           $strict_ssl    = false,
-           $content_type  = Mime::JSON,
-           $expected_type = Mime::JSON,
-           $additional_curl_opts = array(),
-           $auto_parse    = true,
-           $username,
-           $password,
-           $parse_callback,
-           $errorCallback;
-=======
+
     // Option constants
     const SERIALIZE_PAYLOAD_NEVER  = 0;
     const SERIALIZE_PAYLOAD_ALWAYS = 1;
     const SERIALIZE_PAYLOAD_SMART  = 2;
 
-    public $uri, $method = Http::GET, $headers = array(), $strict_ssl = false, $content_type = Mime::JSON, $expected_type = Mime::JSON,
-        $additional_curl_opts = array(), $auto_parse = true, $serialize_payload_method = self::SERIALIZE_PAYLOAD_SMART,
-        $username, $password,
-        $serialized_payload, $payload,
-        $parse_callback, $error_callback, $payload_serializers = array();
+    public $uri,
+           $method                  = Http::GET,
+           $headers                 = array(),
+           $strict_ssl              = false,
+           $content_type            = Mime::JSON,
+           $expected_type           = Mime::JSON,
+           $additional_curl_opts    = array(),
+           $auto_parse              = true,
+           $serialize_payload_method = self::SERIALIZE_PAYLOAD_SMART,
+           $username,
+           $password,
+           $serialized_payload,
+           $payload,
+           $parse_callback,
+           $error_callback,
+           $payload_serializers     = array();
 
     // Options
     // private $_options = array(
     //     'serialize_payload_method' => self::SERIALIZE_PAYLOAD_SMART
     //     'auto_parse' => true
     // );
->>>>>>> 3923284b
 
     // Curl Handle
     public $_ch,
@@ -300,7 +290,6 @@
 
     // Template Request object
     private static $_template;
-
 
     /**
      * We made the constructor private to force the factory style.  This was
@@ -937,7 +926,9 @@
     public static function get($uri, $mime = null) {
         return self::init(Http::GET)->uri($uri)->mime($mime);
     }
-    public static function getQuick($uri, $mime = null) { return self::get($uri, $mime)->send(); }
+    public static function getQuick($uri, $mime = null) {
+        return self::get($uri, $mime)->send();
+    }
 
     /**
      * HTTP Method Post
