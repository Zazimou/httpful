# Httpful

Httpful is a simple Http Client library for PHP 5.3+.  There is an emphasis of readability without losing concise syntax.  As such, you will notice that the library lends itself very nicely to "chaining".  

# Use it

Basic example.  Fire off a GET request to FreeBase API to find albums by The Dead Weather.  Notice, we expect the data returned to be JSON formatted and the library parses it nicely.

    $uri = "https://www.googleapis.com/freebase/v1/mqlread?query=%7B%22type%22:%22/music/artist%22%2C%22name%22:%22The%20Dead%20Weather%22%2C%22album%22:%5B%5D%7D";
    $response = \Httpful\Request::get($uri)
        ->expectsJson()
        ->sendIt();
    echo 'The Dead Weather has ' . count($response->body->result->album) . ' albums.';

*For more details, checkout the examples directory*

## Chaining

Anyone that has used jQuery can attest to the awesomeness and conciseness of "chaining".  Httpful allows similar chaining to neatly build up your requests.  Need to specify a content-type?  Tack on an HTTP body?  Custom header?  Just keep tacking them on to your initial request object.

## Make the Important Stuff Easy

Choosing HTTP methods beyond GET and POST, quickly setting `Content-Type`s, setting request payloads... these are the things we should be able to do quickly.  This library makes those things easy using the aforementioned chaining.  Let's show a quick example doing a few of our favorite things.

    $response = \Httpful\Request::put($uri)        // Build a PUT request...
        ->sendsJson()                      // let's tell it we're sending (Content-Type) JSON...
        ->body('{"json":"is awesome", "httpful": "is too"}') // lets attach a body/payload...
        ->sendIt();                        // and finally, fire that thing off!

## Custom Headers

The library allows for custom headers without sacrificing readability.  Simply chain another method on to your request with the "key" of the header as the method name (in camel case) and the value of the header as that method's argument.  Let's add in two custom additional headers, X-Example-Header and X-Another-Header:

    $response = \Httpful\Request::get($uri)
        ->expectsJson()
        ->xExampleHeader("My Value")            // Add in a custom header X-Example-Header
        ->withXAnotherHeader("Another Value")   // Sugar: You can also prefix the method with "with"
        ->sendIt();

## Smart Parsing

If you expect (and get) a response in a supported format (JSON, Form Url Encoded, XML and YAML Soon), the Httpful will automatically parse that body of the response into a useful response object.  For instance, our "Dead Weather" example above was a JSON response, however the library parsed that request and converted into a useful object.  If the text is not supported by the internal parsing, it simply gets returned as a string.

    // JSON
<<<<<<< HEAD
    $response = Httpful\Request::get($uri)
        ->expectsJson() // More concise syntax than for expectsType(Httpful\Mime::JSON)
=======
    $response = \Httpful\Request::get($uri)
        ->expectsJson()
>>>>>>> 4e71dbfa
        ->sendIt();
    
    // If the JSON response is {"scalar":1,"object":{"scalar":2}}
    echo $response->body->scalar;           // prints 1
    echo $response->body->object->scalar;   // prints 5

## Custom Parsing

Best of all, if the library doesn't automatically parse your mime type, or if you aren't happy with how the library parses it, you can add in a custom response parser with the `parseWith` method.  Here's a trvial example:

    // Attach our own really handler that could naively parse comma 
    // separated values into an array
    $response = \Httpful\Request::get($uri)
        ->parseWith(function($body) {
            return explode(",", $body);
        })
        ->sendIt();
    
    echo "This response had " . count($response) . " values separated via commas";

## Request Templates

Often, if we are working with an API, a lot of the headers we send to that API remain the same (e.g. the expected mime type, authentication headers).  Usually it ends up in writing boiler plate code to get around this.  Httpful solves this problem by letting you create "template" requests.  Subsequent requests will by default use the headers and settings of that template request.

    // Create the template
    $template = \Httpful\Request::init()
        ->method(\Httpful\Http::POST)     // Alternative to Request::post
        ->withoutStrictSsl()              // Ease up on some of the SSL checks
        ->expectsHtml()                   // Expect HTML responses
        ->sendsType(\Httpful\Mime::FORM); // Send application/x-www-form-urlencoded
    
    // Set it as a template
    \Httpful\Request::ini($template);
    
    // This new request will have all the settings 
    // of our template by default.  We can override
    // any of these settings by settings them on this 
    // new instance as we've done with expected type.
    $r = \Httpful\Request::init()->expectsJson();


# Notes about Source Code
You will see several "alias" methods: more readable method definitions that wrap their more concise counterparts.  You will also notice no public constructor.  This too adds to the readability and "chainabilty" of the library.

# Testing

Because this is a HTTP Client library, to thoroughly test it, we need an HTTP server.  I included a basic node.js server that takes an HTTP request, serializes it and spits it back out.  See `tests/runTestServer.js` and `tests/httpful.test.php`.

# Todo

 - Add XML and YAML parsing support out of the box
 - Support SSL Client Side Cert Authentication
 - Add support for URI templates<|MERGE_RESOLUTION|>--- conflicted
+++ resolved
@@ -42,13 +42,8 @@
 If you expect (and get) a response in a supported format (JSON, Form Url Encoded, XML and YAML Soon), the Httpful will automatically parse that body of the response into a useful response object.  For instance, our "Dead Weather" example above was a JSON response, however the library parsed that request and converted into a useful object.  If the text is not supported by the internal parsing, it simply gets returned as a string.
 
     // JSON
-<<<<<<< HEAD
-    $response = Httpful\Request::get($uri)
-        ->expectsJson() // More concise syntax than for expectsType(Httpful\Mime::JSON)
-=======
     $response = \Httpful\Request::get($uri)
         ->expectsJson()
->>>>>>> 4e71dbfa
         ->sendIt();
     
     // If the JSON response is {"scalar":1,"object":{"scalar":2}}
